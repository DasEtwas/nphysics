use num::Zero;

use math::{AngularInertia, Point, Vector, DIM};
use na::{self, Real};
use ncollide::shape::Cuboid;
<<<<<<< HEAD
use crate::volumetric::Volumetric;
use crate::math::{AngularInertia, Point, Vector, DIM};
=======
use volumetric::Volumetric;
>>>>>>> 488a5d65

/// The volume of a cuboid.
#[inline]
pub fn cuboid_volume<N: Real>(half_extents: &Vector<N>) -> N {
    let mut res = N::one();

    for half_extent in half_extents.iter().take(DIM) {
        res = res * *half_extent * na::convert(2.0f64)
    }

    res
}

/// The area of a cuboid.
#[inline]
pub fn cuboid_area<N: Real>(half_extents: &Vector<N>) -> N {
    if DIM == 2 {
        (half_extents[0] + half_extents[1]) * na::convert(4.0f64)
    } else {
        let he = half_extents;
        let xx = he[0] + he[0];
        let yy = he[1] + he[1];
        let zz = he[2] + he[2];

        let side_xy = xx * yy;
        let side_xz = xx * zz;
        let side_yz = yy * zz;

        (side_xy + side_xz + side_yz) * na::convert(2.0f64)
    }
}

/// The center of mass of a cuboid.
#[inline]
pub fn cuboid_center_of_mass<N: Real>() -> Point<N> {
    Point::origin()
}

/// The unit angular inertia of a cuboid.
#[inline]
pub fn cuboid_unit_angular_inertia<N: Real>(half_extents: &Vector<N>) -> AngularInertia<N> {
    if DIM == 2 {
        let _2: N = na::convert(2.0f64);
        let _i12: N = na::convert(1.0f64 / 12.0);
        let w = _i12 * _2 * _2;
        let ix = w * half_extents[0] * half_extents[0];
        let iy = w * half_extents[1] * half_extents[1];

        let mut res = AngularInertia::zero();

        res[(0, 0)] = ix + iy;

        res
    } else {
        let _0: N = na::zero();
        let _2: N = na::convert(2.0f64);
        let _i12: N = na::convert(1.0f64 / 12.0);
        let w = _i12 * _2 * _2;
        let ix = w * half_extents[0] * half_extents[0];
        let iy = w * half_extents[1] * half_extents[1];
        let iz = w * half_extents[2] * half_extents[2];

        let mut res = AngularInertia::zero();

        res[(0, 0)] = iy + iz;
        res[(1, 1)] = ix + iz;
        res[(2, 2)] = ix + iy;

        res
    }
}

impl<N: Real> Volumetric<N> for Cuboid<N> {
    fn area(&self) -> N {
        cuboid_area(self.half_extents())
    }

    fn volume(&self) -> N {
        cuboid_volume(self.half_extents())
    }

    fn center_of_mass(&self) -> Point<N> {
        cuboid_center_of_mass()
    }

    fn unit_angular_inertia(&self) -> AngularInertia<N> {
        cuboid_unit_angular_inertia(self.half_extents())
    }
}<|MERGE_RESOLUTION|>--- conflicted
+++ resolved
@@ -1,21 +1,16 @@
 use num::Zero;
 
-use math::{AngularInertia, Point, Vector, DIM};
 use na::{self, Real};
 use ncollide::shape::Cuboid;
-<<<<<<< HEAD
 use crate::volumetric::Volumetric;
 use crate::math::{AngularInertia, Point, Vector, DIM};
-=======
-use volumetric::Volumetric;
->>>>>>> 488a5d65
 
 /// The volume of a cuboid.
 #[inline]
 pub fn cuboid_volume<N: Real>(half_extents: &Vector<N>) -> N {
     let mut res = N::one();
 
-    for half_extent in half_extents.iter().take(DIM) {
+    for half_extent in half_extents.iter() {
         res = res * *half_extent * na::convert(2.0f64)
     }
 
